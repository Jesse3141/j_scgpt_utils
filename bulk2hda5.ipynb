{
 "cells": [
  {
   "cell_type": "markdown",
   "source": [
    "! description\n"
   ],
   "metadata": {
    "collapsed": false
   }
  },
  {
   "cell_type": "code",
   "execution_count": null,
   "outputs": [],
   "source": [],
   "metadata": {
    "collapsed": false,
    "ExecuteTime": {
     "end_time": "2023-12-05T12:57:33.082873156Z",
     "start_time": "2023-12-05T12:57:32.861745262Z"
    }
   }
  },
  {
   "cell_type": "markdown",
   "source": [
    "given a csv or such table, where rows are samples and columuns are genes.\n",
    "create a h5ad file where the count values are the .X matrix, the gene are in .var as \"gene_hgnc\" and the sample are in .obs as \"sample_id\""
   ],
   "metadata": {
    "collapsed": false
   }
  },
  {
   "cell_type": "code",
<<<<<<< HEAD
   "execution_count": 1,
=======
   "execution_count": null,
>>>>>>> b7ed1cbe
   "outputs": [],
   "source": [
    "# import\n",
    "import anndata\n",
    "import pandas as pd\n",
    "import os\n",
    "import short_utils\n",
    "from pathlib import Path"
   ],
   "metadata": {
    "collapsed": false,
    "ExecuteTime": {
     "end_time": "2023-12-07T09:55:09.767778007Z",
     "start_time": "2023-12-07T09:55:08.386279893Z"
    }
   }
  },
  {
   "cell_type": "code",
<<<<<<< HEAD
   "execution_count": 2,
   "outputs": [
    {
     "data": {
      "text/plain": "PosixPath('~/lab/trans_stamp')"
     },
     "execution_count": 2,
     "metadata": {},
     "output_type": "execute_result"
    }
   ],
=======
   "execution_count": null,
   "outputs": [],
>>>>>>> b7ed1cbe
   "source": [
    "# globals\n",
    "base_dir = short_utils.get_base_dir()\n",
    "base_dir"
   ],
   "metadata": {
    "collapsed": false,
    "ExecuteTime": {
     "end_time": "2023-12-07T09:55:09.768674576Z",
     "start_time": "2023-12-07T09:55:09.762909004Z"
    }
   }
  },
  {
   "cell_type": "code",
   "execution_count": null,
   "outputs": [],
   "source": [
    "#print working dir\n",
    "print(os.getcwd())"
   ],
   "metadata": {
    "collapsed": false,
    "ExecuteTime": {
     "end_time": "2023-12-05T12:57:34.225833916Z",
     "start_time": "2023-12-05T12:57:34.202751364Z"
    }
   }
  },
  {
   "cell_type": "code",
   "execution_count": null,
   "outputs": [],
   "source": [],
   "metadata": {
    "collapsed": false,
    "ExecuteTime": {
     "end_time": "2023-12-05T12:57:34.257323569Z",
     "start_time": "2023-12-05T12:57:34.253625077Z"
    }
   }
  },
  {
   "cell_type": "code",
<<<<<<< HEAD
   "execution_count": 3,
=======
   "execution_count": null,
>>>>>>> b7ed1cbe
   "outputs": [],
   "source": [
    "def preview_file(bulk_genexp, num_rows = 3):\n",
    "\n",
    "    #print first few elements of index, first column, colnames, and first 4x4\n",
    "    print(f\"first {num_rows}x{num_rows}: \\n\", bulk_genexp.iloc[0:num_rows, 0:num_rows])\n",
    "    #print first 4 elements of index\n",
    "    print(\"start of idx: \\n\", bulk_genexp.index[:(num_rows+1)])\n",
    "    #print start of colnames\n",
    "    print(\"start of colnames: \\n\", bulk_genexp.columns[:(num_rows+1)])"
   ],
   "metadata": {
    "collapsed": false,
    "ExecuteTime": {
     "end_time": "2023-12-07T09:55:15.021320099Z",
     "start_time": "2023-12-07T09:55:15.015185847Z"
    }
   }
  },
  {
   "cell_type": "code",
<<<<<<< HEAD
   "execution_count": 4,
=======
   "execution_count": null,
>>>>>>> b7ed1cbe
   "outputs": [],
   "source": [
    "def get_obs(bulk_genexp,meta_cols):\n",
    "    '''\n",
    "    create the obs df containng the meta data about the samples\n",
    "    :param bulk_genexp: the genexp data as a df\n",
    "    :param meta_cols: a list of colnames with sample metadata\n",
    "    :return: a df of the meta data\n",
    "    '''\n",
    "    obs_df = bulk_genexp[meta_cols]\n",
    "    return obs_df"
   ],
   "metadata": {
    "collapsed": false,
    "ExecuteTime": {
     "end_time": "2023-12-07T09:55:16.189353779Z",
     "start_time": "2023-12-07T09:55:16.176146031Z"
    }
   }
  },
  {
   "cell_type": "code",
<<<<<<< HEAD
   "execution_count": 5,
=======
   "execution_count": null,
>>>>>>> b7ed1cbe
   "outputs": [],
   "source": [
    "def add_cell_type(metadata_df,tcga_cancer):\n",
    "    '''\n",
    "\n",
    "    :param metadata: a df of sample meta data\n",
    "    :param tcga_cancer: the cancer type of the bulk genexp data\n",
    "    :return: add a 'cell_type\" col with the cancer type\n",
    "    '''\n",
    "    metadata_df[\"cell_type\"] = tcga_cancer\n",
    "    return metadata_df"
   ],
   "metadata": {
    "collapsed": false,
    "ExecuteTime": {
     "end_time": "2023-12-07T09:55:17.316157586Z",
     "start_time": "2023-12-07T09:55:17.300209643Z"
    }
   }
  },
  {
   "cell_type": "code",
<<<<<<< HEAD
   "execution_count": 6,
=======
   "execution_count": null,
>>>>>>> b7ed1cbe
   "outputs": [],
   "source": [
    "def add_metadata(file_path, metadata_df):\n",
    "    '''\n",
    "\n",
    "    :param file_path: path to table with additional metadata\n",
    "    :param metadata_df: the metadata df\n",
    "    :return: metadata_df with additional metadata\n",
    "    '''\n",
    "    pass"
   ],
   "metadata": {
    "collapsed": false,
    "ExecuteTime": {
     "end_time": "2023-12-07T09:55:18.177029235Z",
     "start_time": "2023-12-07T09:55:18.165530630Z"
    }
   }
  },
  {
   "cell_type": "code",
<<<<<<< HEAD
   "execution_count": 8,
=======
   "execution_count": null,
>>>>>>> b7ed1cbe
   "outputs": [],
   "source": [
    "def get_var(genexp,gene_cols,hgnc_col):\n",
    "    '''\n",
    "    create the var df containing data about the variables, usually genes\n",
    "    :param genexp: a df of genexp data\n",
    "    :param gene_cols: a list of colnames with gene names\n",
    "    :param hgnc_col: the colname with the hgnc gene names\n",
    "    :return: a df of genes with col 'gene_hgnc'\n",
    "    '''\n",
    "    #subset the df to only the gene cols\n",
    "    var_df = genexp[gene_cols]\n",
    "    #rename hgnc_col gene_hgnc\n",
    "    var_df = var_df.rename(columns={hgnc_col: \"gene_hgnc\"})\n",
    "    #reorder cols and make hgnc the first col\n",
    "    \n",
    "    # Reorder columns to make 'gene_hgnc' the first column\n",
    "    reordered_cols = ['gene_hgnc'] + [col for col in gene_cols if col != hgnc_col]\n",
    "    var_df = var_df[reordered_cols]\n",
    "\n",
    "    return var_df"
   ],
   "metadata": {
    "collapsed": false,
    "ExecuteTime": {
     "end_time": "2023-12-07T09:55:21.060327650Z",
     "start_time": "2023-12-07T09:55:21.051063588Z"
    }
   }
  },
  {
   "cell_type": "markdown",
   "source": [
    "# create an anndata object: .X is the counts, .var \"gene_hgnc\" is the genes, .obs \"sample_id\" is the sample_id and .obs \"oncosig_label_ERBB2\" is the oncosig_labels\n",
    "adata = anndata.AnnData(X=counts, var=pd.DataFrame(index=genes, data=genes, columns=[\"gene_hgnc\"]), obs=obs_df)\n"
   ],
   "metadata": {
    "collapsed": false
   }
  },
  {
   "cell_type": "code",
<<<<<<< HEAD
   "execution_count": 9,
=======
   "execution_count": null,
>>>>>>> b7ed1cbe
   "outputs": [],
   "source": [
    "def create_anndata(counts_df, var_df,obs_df):\n",
    "    '''\n",
    "    :param counts_df: a df of counts with no names\n",
    "    :param var_df: a df of genes with col 'gene_hgnc' as index\n",
    "    :param obs_df: a df of sample meta data\n",
    "    :return: an anndata object\n",
    "    '''\n",
    "    return anndata.AnnData(X=counts_df, var=var_df, obs=obs_df)\n"
   ],
   "metadata": {
    "collapsed": false,
    "ExecuteTime": {
     "end_time": "2023-12-07T09:55:23.653804416Z",
     "start_time": "2023-12-07T09:55:23.645991655Z"
    }
   }
  },
  {
   "cell_type": "code",
   "execution_count": null,
   "outputs": [],
   "source": [
    "# def bulk_2_h5ad(bulk_genexp,tcga_cancer ='brca',metadata_cols = [],samples_metadata_path = '',\\\n",
    "#         genes_meta_path = '', save_name = ''):\n",
    "#     #create the obs df: sample_id and oncosig_label_ERBB2 where the smaple id's are the idx\n",
    "#     obs_df = get_sample_meta(bulk_genexp,metadata_cols)\n",
    "#     #add a \"cell_type\" column to the obs_df with the value \"brca\"\n",
    "#     obs_df = add_cell_type(obs_df,\"brca\")\n",
    "#     #create the var and X df: gene_hgnc and the counts\n",
    "#     #take subset, excluding the meta_data_cols\n",
    "#     #drop meta_data_cols\n",
    "#     bulk_genexp.drop(metadata_cols, axis=1, inplace=True)\n",
    "# \n",
    "#     #save colnames to genes list\n",
    "#     genes_var = get_genes(bulk_genexp)\n",
    "#     #SAVE genexp counts to a counts df\n",
    "#     counts = bulk_genexp.values\n",
    "#     adata = create_anndata(counts, genes_var, obs_df)\n",
    "# \n",
    "#     #save the anndata object\n",
    "#     # raise err if no save name provided\n",
    "#     if not save_name:\n",
    "#         raise ValueError(\"no save name provided\")\n",
    "#     adata.write(base_dir + '/data/' +  save_name)\n",
    "\n"
   ],
   "metadata": {
    "collapsed": false,
    "ExecuteTime": {
     "end_time": "2023-12-05T12:57:34.304396391Z",
     "start_time": "2023-12-05T12:57:34.302118306Z"
    }
   }
  },
  {
   "cell_type": "markdown",
   "source": [],
   "metadata": {
    "collapsed": false
   }
  },
  {
   "cell_type": "markdown",
   "source": [
    "! run the script:\n",
    "read the data, identify metadate cols, then create the anndata object"
   ],
   "metadata": {
    "collapsed": false
   }
  },
  {
   "cell_type": "code",
<<<<<<< HEAD
   "execution_count": 10,
   "outputs": [
    {
     "data": {
      "text/plain": "PosixPath('~/lab/trans_stamp/training_data/cell_lines/cell_line_states/hypoxia_acidosis_PMID_19057672/E-GEOD-9649-A-AFFY-44-normalized-expressions.tsv')"
     },
     "execution_count": 10,
     "metadata": {},
     "output_type": "execute_result"
    }
   ],
=======
   "execution_count": null,
   "outputs": [],
>>>>>>> b7ed1cbe
   "source": [
    "#set path to file\n",
    "data_path = Path(base_dir / 'training_data/tcga/genexp_data/Xena_pan_can_hi_seq')\n",
    "data_path"
   ],
   "metadata": {
    "collapsed": false,
    "ExecuteTime": {
     "end_time": "2023-12-07T09:55:27.277598782Z",
     "start_time": "2023-12-07T09:55:27.262135062Z"
    }
   }
  },
  {
   "cell_type": "code",
   "execution_count": null,
   "outputs": [],
   "source": [
    "#read file: tab sepereated\n",
    "bulk_genexp = pd.read_csv(data_path, sep='\\t')"
   ],
   "metadata": {
    "collapsed": false,
    "ExecuteTime": {
     "end_time": "2023-12-05T12:57:34.442889309Z",
     "start_time": "2023-12-05T12:57:34.345501671Z"
    }
   }
  },
  {
   "cell_type": "markdown",
   "source": [],
   "metadata": {
    "collapsed": false
   }
  },
  {
   "cell_type": "code",
   "execution_count": null,
   "outputs": [],
   "source": [
    "preview_file(bulk_genexp, 3)\n",
    "#pritn colnames\n",
    "print(bulk_genexp.columns)"
   ],
   "metadata": {
    "collapsed": false
   }
  },
  {
   "cell_type": "code",
   "execution_count": null,
   "outputs": [],
   "source": [
    "#drop any chosen cols\n",
    "bulk_genexp = bulk_genexp.drop(['DesignElementAccession'], axis=1)"
   ],
   "metadata": {
    "collapsed": false,
    "ExecuteTime": {
     "end_time": "2023-12-05T12:57:34.494289522Z",
     "start_time": "2023-12-05T12:57:34.493757788Z"
    }
   }
  },
  {
   "cell_type": "markdown",
   "source": [
    "create the obs df - containing sample names and any other metadata"
   ],
   "metadata": {
    "collapsed": false
   }
  },
  {
   "cell_type": "code",
   "execution_count": null,
   "outputs": [],
   "source": [
    "#rename first column as 'cell_line_id'\n",
    "#bulk_genexp = bulk_genexp.rename(columns={'Unnamed: 0': \"cell_line_id\"})\n",
    "\n",
    "#extract the col names starting from the second col\n",
    "samples = list(bulk_genexp.columns[1:])\n",
    "#create the obs df using creating a column 'sample_id' with the sample names\n",
    "obs_df = pd.DataFrame(samples, columns=['sample_id'])"
   ],
   "metadata": {
    "collapsed": false
   }
  },
  {
   "cell_type": "markdown",
   "source": [
    "create the var df - containing gene names and aliases"
   ],
   "metadata": {
    "collapsed": false
   }
  },
  {
   "cell_type": "code",
   "execution_count": null,
   "outputs": [],
   "source": [
    "#in this case the genes names are the colnames, starting from the second col\n",
    "#gene_names = list(bulk_genexp.columns[1:])\n",
    "gene_names = list(bulk_genexp.iloc[:,0])"
   ],
   "metadata": {
    "collapsed": false
   }
  },
  {
   "cell_type": "code",
   "execution_count": null,
   "outputs": [],
   "source": [
    "#process the egens into tuples of hgnc and ncbi_id\n",
    "\n",
    "# Using list comprehension to process each element\n",
    "#split_gene_names = [(gene.split(' (')[0], gene.split(' (')[1].replace(')', '')) for gene in gene_names]\n",
    "\n",
    "# Create a DataFrame from the list of tuples\n",
    "var_df = pd.DataFrame(gene_names, columns=['hgnc_gene'])\n"
   ],
   "metadata": {
    "collapsed": false
   }
  },
  {
   "cell_type": "markdown",
   "source": [
    "create the counts df - containing the counts. ensure samples are rows and cols are features (genes)"
   ],
   "metadata": {
    "collapsed": false
   }
  },
  {
   "cell_type": "code",
   "execution_count": null,
   "outputs": [],
   "source": [],
   "metadata": {
    "collapsed": false
   }
  },
  {
   "cell_type": "code",
   "execution_count": null,
   "outputs": [],
   "source": [
    "#create counts df by removing the var cols and no colnames\n",
    "counts_df = bulk_genexp.drop(['Sample'], axis=1).values.T"
   ],
   "metadata": {
    "collapsed": false,
    "ExecuteTime": {
     "end_time": "2023-12-05T13:13:22.974785677Z",
     "start_time": "2023-12-05T13:13:22.933395682Z"
    }
   }
  },
  {
   "cell_type": "code",
   "execution_count": null,
   "outputs": [],
   "source": [
    "#create anndata object\n",
    "adata = create_anndata(counts_df, var_df, obs_df)"
   ],
   "metadata": {
    "collapsed": false,
    "ExecuteTime": {
     "end_time": "2023-12-05T13:13:26.034633235Z",
     "start_time": "2023-12-05T13:13:25.987754526Z"
    }
   }
  },
  {
   "cell_type": "code",
   "execution_count": 83,
   "outputs": [
    {
     "data": {
      "text/plain": "PosixPath('/home/shair/Desktop/STAMP_2023/jesse/trans_stamp_curr/training_data/tcga/genexp_data/xena_pan_can_genexp_clin.h5ad')"
     },
     "execution_count": 83,
     "metadata": {},
     "output_type": "execute_result"
    }
   ],
   "source": [
    "#save the anndata object\n",
    "save_folder = Path(base_dir / 'training_data/tcga/genexp_data')\n",
    "save_name = 'xena_pan_can_genexp_clin.h5ad'\n",
    "save_path = Path(save_folder / save_name)\n",
    "save_path"
   ],
   "metadata": {
    "collapsed": false,
    "ExecuteTime": {
     "end_time": "2023-12-05T13:16:58.906342877Z",
     "start_time": "2023-12-05T13:16:58.890397147Z"
    }
   }
  },
  {
   "cell_type": "markdown",
   "source": [
    "#incoporate metadate from other files"
   ],
   "metadata": {
    "collapsed": false
   }
  },
  {
   "cell_type": "markdown",
   "source": [
    "# add clinical data to adata"
   ],
   "metadata": {
    "collapsed": false
   }
  },
  {
   "cell_type": "code",
   "execution_count": 77,
   "outputs": [],
   "source": [
    "#load clinical data\n",
    "clin_path = Path(base_dir / 'training_data/tcga/clinical/Subtype_Immune_Model_Based.txt')\n",
    "\n",
    "clin_df = pd.read_csv(clin_path, sep='\\t', index_col=0)"
   ],
   "metadata": {
    "collapsed": false
   }
  },
  {
   "cell_type": "code",
   "execution_count": 78,
   "outputs": [
    {
     "name": "stdout",
     "output_type": "stream",
     "text": [
      "(9126, 1)\n"
     ]
    },
    {
     "data": {
      "text/plain": "                        Subtype_Immune_Model_Based\nsample                                            \nTCGA-A5-A0GI-01          Wound Healing (Immune C1)\nTCGA-S9-A7J2-01  Immunologically Quiet (Immune C5)\nTCGA-EK-A2RE-01     IFN-gamma Dominant (Immune C2)\nTCGA-D5-5538-01     IFN-gamma Dominant (Immune C2)\nTCGA-F4-6854-01          Wound Healing (Immune C1)",
      "text/html": "<div>\n<style scoped>\n    .dataframe tbody tr th:only-of-type {\n        vertical-align: middle;\n    }\n\n    .dataframe tbody tr th {\n        vertical-align: top;\n    }\n\n    .dataframe thead th {\n        text-align: right;\n    }\n</style>\n<table border=\"1\" class=\"dataframe\">\n  <thead>\n    <tr style=\"text-align: right;\">\n      <th></th>\n      <th>Subtype_Immune_Model_Based</th>\n    </tr>\n    <tr>\n      <th>sample</th>\n      <th></th>\n    </tr>\n  </thead>\n  <tbody>\n    <tr>\n      <th>TCGA-A5-A0GI-01</th>\n      <td>Wound Healing (Immune C1)</td>\n    </tr>\n    <tr>\n      <th>TCGA-S9-A7J2-01</th>\n      <td>Immunologically Quiet (Immune C5)</td>\n    </tr>\n    <tr>\n      <th>TCGA-EK-A2RE-01</th>\n      <td>IFN-gamma Dominant (Immune C2)</td>\n    </tr>\n    <tr>\n      <th>TCGA-D5-5538-01</th>\n      <td>IFN-gamma Dominant (Immune C2)</td>\n    </tr>\n    <tr>\n      <th>TCGA-F4-6854-01</th>\n      <td>Wound Healing (Immune C1)</td>\n    </tr>\n  </tbody>\n</table>\n</div>"
     },
     "execution_count": 78,
     "metadata": {},
     "output_type": "execute_result"
    }
   ],
   "source": [
    "print(clin_df.shape)\n",
    "clin_df.iloc[0:5,:]"
   ],
   "metadata": {
    "collapsed": false
   }
  },
  {
   "cell_type": "markdown",
   "source": [
    "examine a data frame"
   ],
   "metadata": {
    "collapsed": false
   }
  },
  {
   "cell_type": "code",
   "execution_count": 79,
   "outputs": [
    {
     "data": {
      "text/plain": "'sample'"
     },
     "execution_count": 79,
     "metadata": {},
     "output_type": "execute_result"
    }
   ],
   "source": [
    "clin_df.index.name"
   ],
   "metadata": {
    "collapsed": false
   }
  },
  {
   "cell_type": "code",
   "execution_count": 80,
   "outputs": [],
   "source": [
    "#rename sample id col as 'sample_id'\n",
    "clin_df.index.rename('sample_id', inplace=True)"
   ],
   "metadata": {
    "collapsed": false
   }
  },
  {
   "cell_type": "code",
   "execution_count": null,
   "outputs": [],
   "source": [
    "#get the dtype, na count and unique values for each col in gdsc\n",
    "clin_df.info()\n",
    "clin_df.describe()"
   ],
   "metadata": {
    "collapsed": false
   }
  },
  {
   "cell_type": "markdown",
   "source": [
    "tcga clinical data"
   ],
   "metadata": {
    "collapsed": false
   }
  },
  {
   "cell_type": "code",
   "execution_count": 69,
   "outputs": [
    {
     "data": {
      "text/plain": "         sample_id tumor_type Subtype_mRNA Subtype_DNAmeth Subtype_protein  \\\n0  TCGA-S9-A7J2-01        LGG         LGr1            LGm2             NaN   \n1  TCGA-G3-A3CH-11        NaN          NaN             NaN             NaN   \n2  TCGA-EK-A2RE-01       CESC          NaN             NaN             NaN   \n3  TCGA-44-6778-01       LUAD          NaN             NaN             NaN   \n4  TCGA-VM-A8C8-01        LGG         LGr3            LGm2             NaN   \n\n  Subtype_miRNA Subtype_CNA Subtype_Integrative Subtype_other  \\\n0           NaN         NaN                 NaN         Codel   \n1           NaN         NaN                 NaN           NaN   \n2           NaN         NaN                 NaN           NaN   \n3           NaN         NaN                 NaN           NaN   \n4           NaN         NaN                 NaN   G-CIMP-high   \n\n      Subtype_Selected  \n0        GBM_LGG.Codel  \n1                  NaN  \n2                  NaN  \n3                  NaN  \n4  GBM_LGG.G-CIMP-high  ",
      "text/html": "<div>\n<style scoped>\n    .dataframe tbody tr th:only-of-type {\n        vertical-align: middle;\n    }\n\n    .dataframe tbody tr th {\n        vertical-align: top;\n    }\n\n    .dataframe thead th {\n        text-align: right;\n    }\n</style>\n<table border=\"1\" class=\"dataframe\">\n  <thead>\n    <tr style=\"text-align: right;\">\n      <th></th>\n      <th>sample_id</th>\n      <th>tumor_type</th>\n      <th>Subtype_mRNA</th>\n      <th>Subtype_DNAmeth</th>\n      <th>Subtype_protein</th>\n      <th>Subtype_miRNA</th>\n      <th>Subtype_CNA</th>\n      <th>Subtype_Integrative</th>\n      <th>Subtype_other</th>\n      <th>Subtype_Selected</th>\n    </tr>\n  </thead>\n  <tbody>\n    <tr>\n      <th>0</th>\n      <td>TCGA-S9-A7J2-01</td>\n      <td>LGG</td>\n      <td>LGr1</td>\n      <td>LGm2</td>\n      <td>NaN</td>\n      <td>NaN</td>\n      <td>NaN</td>\n      <td>NaN</td>\n      <td>Codel</td>\n      <td>GBM_LGG.Codel</td>\n    </tr>\n    <tr>\n      <th>1</th>\n      <td>TCGA-G3-A3CH-11</td>\n      <td>NaN</td>\n      <td>NaN</td>\n      <td>NaN</td>\n      <td>NaN</td>\n      <td>NaN</td>\n      <td>NaN</td>\n      <td>NaN</td>\n      <td>NaN</td>\n      <td>NaN</td>\n    </tr>\n    <tr>\n      <th>2</th>\n      <td>TCGA-EK-A2RE-01</td>\n      <td>CESC</td>\n      <td>NaN</td>\n      <td>NaN</td>\n      <td>NaN</td>\n      <td>NaN</td>\n      <td>NaN</td>\n      <td>NaN</td>\n      <td>NaN</td>\n      <td>NaN</td>\n    </tr>\n    <tr>\n      <th>3</th>\n      <td>TCGA-44-6778-01</td>\n      <td>LUAD</td>\n      <td>NaN</td>\n      <td>NaN</td>\n      <td>NaN</td>\n      <td>NaN</td>\n      <td>NaN</td>\n      <td>NaN</td>\n      <td>NaN</td>\n      <td>NaN</td>\n    </tr>\n    <tr>\n      <th>4</th>\n      <td>TCGA-VM-A8C8-01</td>\n      <td>LGG</td>\n      <td>LGr3</td>\n      <td>LGm2</td>\n      <td>NaN</td>\n      <td>NaN</td>\n      <td>NaN</td>\n      <td>NaN</td>\n      <td>G-CIMP-high</td>\n      <td>GBM_LGG.G-CIMP-high</td>\n    </tr>\n  </tbody>\n</table>\n</div>"
     },
     "execution_count": 69,
     "metadata": {},
     "output_type": "execute_result"
    }
   ],
   "source": [
    "adata.obs.head()"
   ],
   "metadata": {
    "collapsed": false
   }
  },
  {
   "cell_type": "code",
   "execution_count": 68,
   "outputs": [
    {
     "data": {
      "text/plain": "                cancer type abbreviation   OS  OS.time  gender\nsample                                                        \nTCGA-OR-A5J1-01                      ACC  1.0   1355.0    MALE\nTCGA-OR-A5J2-01                      ACC  1.0   1677.0  FEMALE\nTCGA-OR-A5J3-01                      ACC  0.0   2091.0  FEMALE\nTCGA-OR-A5J4-01                      ACC  1.0    423.0  FEMALE\nTCGA-OR-A5J5-01                      ACC  1.0    365.0    MALE",
      "text/html": "<div>\n<style scoped>\n    .dataframe tbody tr th:only-of-type {\n        vertical-align: middle;\n    }\n\n    .dataframe tbody tr th {\n        vertical-align: top;\n    }\n\n    .dataframe thead th {\n        text-align: right;\n    }\n</style>\n<table border=\"1\" class=\"dataframe\">\n  <thead>\n    <tr style=\"text-align: right;\">\n      <th></th>\n      <th>cancer type abbreviation</th>\n      <th>OS</th>\n      <th>OS.time</th>\n      <th>gender</th>\n    </tr>\n    <tr>\n      <th>sample</th>\n      <th></th>\n      <th></th>\n      <th></th>\n      <th></th>\n    </tr>\n  </thead>\n  <tbody>\n    <tr>\n      <th>TCGA-OR-A5J1-01</th>\n      <td>ACC</td>\n      <td>1.0</td>\n      <td>1355.0</td>\n      <td>MALE</td>\n    </tr>\n    <tr>\n      <th>TCGA-OR-A5J2-01</th>\n      <td>ACC</td>\n      <td>1.0</td>\n      <td>1677.0</td>\n      <td>FEMALE</td>\n    </tr>\n    <tr>\n      <th>TCGA-OR-A5J3-01</th>\n      <td>ACC</td>\n      <td>0.0</td>\n      <td>2091.0</td>\n      <td>FEMALE</td>\n    </tr>\n    <tr>\n      <th>TCGA-OR-A5J4-01</th>\n      <td>ACC</td>\n      <td>1.0</td>\n      <td>423.0</td>\n      <td>FEMALE</td>\n    </tr>\n    <tr>\n      <th>TCGA-OR-A5J5-01</th>\n      <td>ACC</td>\n      <td>1.0</td>\n      <td>365.0</td>\n      <td>MALE</td>\n    </tr>\n  </tbody>\n</table>\n</div>"
     },
     "execution_count": 68,
     "metadata": {},
     "output_type": "execute_result"
    }
   ],
   "source": [
    "#clin_df = clin_df.iloc[:,:2]\n",
    "clin_df = clin_df.loc[:,['cancer type abbreviation','OS','OS.time','gender']]\n",
    "clin_df.head()"
   ],
   "metadata": {
    "collapsed": false
   }
  },
  {
   "cell_type": "code",
   "execution_count": 54,
   "outputs": [
    {
     "name": "stderr",
     "output_type": "stream",
     "text": [
      "/tmp/ipykernel_13230/2835950829.py:2: FutureWarning: The default value of regex will change from True to False in a future version. In addition, single character regular expressions will *not* be treated as literal strings when regex=True.\n",
      "  clin_df.index = clin_df.index.str.replace('.','-')\n"
     ]
    }
   ],
   "source": [
    "#replace '.' with '-' in index col\n",
    "clin_df.index = clin_df.index.str.replace('.','-')"
   ],
   "metadata": {
    "collapsed": false
   }
  },
  {
   "cell_type": "code",
   "execution_count": 81,
   "outputs": [],
   "source": [
    "#join on to adata.obs: in obs join on sample_id and on SampleID in clin df\n",
    "adata.obs = adata.obs.join(clin_df, on='sample_id', how='left')"
   ],
   "metadata": {
    "collapsed": false
   }
  },
  {
   "cell_type": "code",
   "execution_count": null,
   "outputs": [],
   "source": [],
   "metadata": {
    "collapsed": false
   }
  },
  {
   "cell_type": "code",
   "execution_count": 82,
   "outputs": [
    {
     "data": {
      "text/plain": "         sample_id tumor_type Subtype_mRNA Subtype_DNAmeth Subtype_protein  \\\n0  TCGA-S9-A7J2-01        LGG         LGr1            LGm2             NaN   \n1  TCGA-G3-A3CH-11       LIHC          NaN             NaN             NaN   \n2  TCGA-EK-A2RE-01       CESC          NaN             NaN             NaN   \n3  TCGA-44-6778-01       LUAD          NaN             NaN             NaN   \n4  TCGA-VM-A8C8-01        LGG         LGr3            LGm2             NaN   \n\n  Subtype_miRNA Subtype_CNA Subtype_Integrative Subtype_other  \\\n0           NaN         NaN                 NaN         Codel   \n1           NaN         NaN                 NaN           NaN   \n2           NaN         NaN                 NaN           NaN   \n3           NaN         NaN                 NaN           NaN   \n4           NaN         NaN                 NaN   G-CIMP-high   \n\n      Subtype_Selected   OS  OS.time  gender  \\\n0        GBM_LGG.Codel  0.0     62.0    MALE   \n1                  NaN  0.0    780.0    MALE   \n2                  NaN  0.0     57.0  FEMALE   \n3                  NaN  0.0   1864.0    MALE   \n4  GBM_LGG.G-CIMP-high  0.0   1397.0  FEMALE   \n\n          Subtype_Immune_Model_Based  \n0  Immunologically Quiet (Immune C5)  \n1                                NaN  \n2     IFN-gamma Dominant (Immune C2)  \n3                                NaN  \n4  Immunologically Quiet (Immune C5)  ",
      "text/html": "<div>\n<style scoped>\n    .dataframe tbody tr th:only-of-type {\n        vertical-align: middle;\n    }\n\n    .dataframe tbody tr th {\n        vertical-align: top;\n    }\n\n    .dataframe thead th {\n        text-align: right;\n    }\n</style>\n<table border=\"1\" class=\"dataframe\">\n  <thead>\n    <tr style=\"text-align: right;\">\n      <th></th>\n      <th>sample_id</th>\n      <th>tumor_type</th>\n      <th>Subtype_mRNA</th>\n      <th>Subtype_DNAmeth</th>\n      <th>Subtype_protein</th>\n      <th>Subtype_miRNA</th>\n      <th>Subtype_CNA</th>\n      <th>Subtype_Integrative</th>\n      <th>Subtype_other</th>\n      <th>Subtype_Selected</th>\n      <th>OS</th>\n      <th>OS.time</th>\n      <th>gender</th>\n      <th>Subtype_Immune_Model_Based</th>\n    </tr>\n  </thead>\n  <tbody>\n    <tr>\n      <th>0</th>\n      <td>TCGA-S9-A7J2-01</td>\n      <td>LGG</td>\n      <td>LGr1</td>\n      <td>LGm2</td>\n      <td>NaN</td>\n      <td>NaN</td>\n      <td>NaN</td>\n      <td>NaN</td>\n      <td>Codel</td>\n      <td>GBM_LGG.Codel</td>\n      <td>0.0</td>\n      <td>62.0</td>\n      <td>MALE</td>\n      <td>Immunologically Quiet (Immune C5)</td>\n    </tr>\n    <tr>\n      <th>1</th>\n      <td>TCGA-G3-A3CH-11</td>\n      <td>LIHC</td>\n      <td>NaN</td>\n      <td>NaN</td>\n      <td>NaN</td>\n      <td>NaN</td>\n      <td>NaN</td>\n      <td>NaN</td>\n      <td>NaN</td>\n      <td>NaN</td>\n      <td>0.0</td>\n      <td>780.0</td>\n      <td>MALE</td>\n      <td>NaN</td>\n    </tr>\n    <tr>\n      <th>2</th>\n      <td>TCGA-EK-A2RE-01</td>\n      <td>CESC</td>\n      <td>NaN</td>\n      <td>NaN</td>\n      <td>NaN</td>\n      <td>NaN</td>\n      <td>NaN</td>\n      <td>NaN</td>\n      <td>NaN</td>\n      <td>NaN</td>\n      <td>0.0</td>\n      <td>57.0</td>\n      <td>FEMALE</td>\n      <td>IFN-gamma Dominant (Immune C2)</td>\n    </tr>\n    <tr>\n      <th>3</th>\n      <td>TCGA-44-6778-01</td>\n      <td>LUAD</td>\n      <td>NaN</td>\n      <td>NaN</td>\n      <td>NaN</td>\n      <td>NaN</td>\n      <td>NaN</td>\n      <td>NaN</td>\n      <td>NaN</td>\n      <td>NaN</td>\n      <td>0.0</td>\n      <td>1864.0</td>\n      <td>MALE</td>\n      <td>NaN</td>\n    </tr>\n    <tr>\n      <th>4</th>\n      <td>TCGA-VM-A8C8-01</td>\n      <td>LGG</td>\n      <td>LGr3</td>\n      <td>LGm2</td>\n      <td>NaN</td>\n      <td>NaN</td>\n      <td>NaN</td>\n      <td>NaN</td>\n      <td>G-CIMP-high</td>\n      <td>GBM_LGG.G-CIMP-high</td>\n      <td>0.0</td>\n      <td>1397.0</td>\n      <td>FEMALE</td>\n      <td>Immunologically Quiet (Immune C5)</td>\n    </tr>\n  </tbody>\n</table>\n</div>"
     },
     "execution_count": 82,
     "metadata": {},
     "output_type": "execute_result"
    }
   ],
   "source": [
    "adata.obs.head()"
   ],
   "metadata": {
    "collapsed": false
   }
  },
  {
   "cell_type": "code",
   "execution_count": 57,
   "outputs": [],
   "source": [
    "adata.obs = adata.obs.drop(['CCND1'], axis=1)"
   ],
   "metadata": {
    "collapsed": false
   }
  },
  {
   "cell_type": "code",
   "execution_count": null,
   "outputs": [],
   "source": [
    "cols = pd.Series(clin_df.columns)\n",
    "cols"
   ],
   "metadata": {
    "collapsed": false,
    "pycharm": {
     "is_executing": true
    }
   }
  },
  {
   "cell_type": "code",
   "execution_count": 28,
   "outputs": [],
   "source": [
    "\n",
    "keep_cols = [0,1,2,5,6,8,19,22,30,33,34,45,46,49,50,51,56,60]\n",
    "#keep selected cols\n",
    "clin_df = clin_df.iloc[:,keep_cols]"
   ],
   "metadata": {
    "collapsed": false
   }
  },
  {
   "cell_type": "code",
   "execution_count": null,
   "outputs": [],
   "source": [],
   "metadata": {
    "collapsed": false
   }
  },
  {
   "cell_type": "code",
   "execution_count": null,
   "outputs": [],
   "source": [
    "clin_df = clin_df.set_index(['Sample ID'])\n",
    "clin_df.index = clin_df.index.str.replace('-','.')\n"
   ],
   "metadata": {
    "collapsed": false
   }
  },
  {
   "cell_type": "code",
   "execution_count": null,
   "outputs": [],
   "source": [
    "#keep only samples in my_adata.obs['Sample_ID']\n",
    "clin_df = clin_df.loc[my_adata.obs['Sample_ID'],:]"
   ],
   "metadata": {
    "collapsed": false
   }
  },
  {
   "cell_type": "code",
   "execution_count": null,
   "outputs": [],
   "source": [
    "#add clinical data to adata by joining on sample id\n",
    "new_obs = pd.merge(my_adata.obs.copy(), clin_df, left_on='Sample_ID', right_on='Sample ID', how='left')"
   ],
   "metadata": {
    "collapsed": false
   }
  },
  {
   "cell_type": "code",
   "execution_count": null,
   "outputs": [],
   "source": [
    "#for each col, count na:\n",
    "for col in new_obs.columns:\n",
    "    print(col, new_obs[col].isna().sum())"
   ],
   "metadata": {
    "collapsed": false
   }
  },
  {
   "cell_type": "code",
   "execution_count": null,
   "outputs": [],
   "source": [
    "\n",
    "new_obs = new_obs.drop(['Neoplasm Histologic Grade'], axis=1) if 'Neoplasm Histologic Grade' in new_obs.columns else new_obs"
   ],
   "metadata": {
    "collapsed": false
   }
  },
  {
   "cell_type": "code",
   "execution_count": null,
   "outputs": [],
   "source": [
    "#add the new obs to cell em\n",
    "cell_embbed.obs = new_obs"
   ],
   "metadata": {
    "collapsed": false
   }
  },
  {
   "cell_type": "code",
   "execution_count": null,
   "outputs": [],
   "source": [
    "cell_embbed.write_h5ad(base_dir / 'scgpt/data/bulk_brca_erbb2/tcga_brca_erbb2_scgpt_emb_oncosig_sub_genes_clin.h5ad')"
   ],
   "metadata": {
    "collapsed": false
   }
  },
  {
   "cell_type": "code",
   "execution_count": null,
   "outputs": [],
   "source": [
    "#add new obs to my adata and make smaple id the index\n",
    "my_adata.obs = new_obs\n",
    "my_adata.obs.set_index('Sample_ID', inplace=True)\n",
    "#full_adata = sc.read_h5ad(base_dir / 'scgpt/data/bulk_brca_erbb2/tcga_brca_erbb2_oncosig_sub_genes.h5ad')\n",
    "# save my_adata as 'tcga_brca_erbb2_oncosig_sub_genes_clin.h5ad'\n"
   ],
   "metadata": {
    "collapsed": false
   }
  },
  {
   "cell_type": "code",
   "execution_count": 84,
   "outputs": [],
   "source": [
    "#write adata\n",
    "adata.write(save_path)"
   ],
   "metadata": {
    "collapsed": false,
    "ExecuteTime": {
     "end_time": "2023-12-05T13:17:24.994730241Z",
     "start_time": "2023-12-05T13:17:24.943817911Z"
    }
   }
  },
  {
   "cell_type": "markdown",
   "source": [
    "tcga data"
   ],
   "metadata": {
    "collapsed": false
   }
  },
  {
   "cell_type": "code",
   "execution_count": null,
   "outputs": [],
   "source": [],
   "metadata": {
    "collapsed": false
   }
  },
  {
   "cell_type": "markdown",
   "source": [
    "cell line data"
   ],
   "metadata": {
    "collapsed": false
   }
  },
  {
   "cell_type": "markdown",
   "source": [
    "possibly relevant drugs with their gdsc id:\n",
    "1032\tAfatinib\n",
    "1032\tAfatinib\n",
    "119\tLapatinib\n",
    "1377\tAfatinib\n",
    "1416\tAZD8931\n",
    "1549\tSapitinib\n",
    "1558\tLapatinib\n",
    "255\tCP724714\n",
    "273\tCUDC-101\n"
   ],
   "metadata": {
    "collapsed": false
   }
  },
  {
   "cell_type": "markdown",
   "source": [
    "drug_ids = [1032, 119, 1377, 1416, 1549, 1558, 255, 273]\n",
    "#filter gdsc to only these drugs\n",
    "gdsc_cell_drug = gdsc_cell_drug[gdsc_cell_drug['DRUG_ID'].isin(drug_ids)]\n",
    "gdsc_selcted = gdsc_cell_drug.loc[:,['COSMIC_ID','DRUG_ID','DRUG_NAME','ARXSPAN_ID','IC50_PUBLISHED','Z_SCORE_PUBLISHED','AUC_PUBLISHED']]\n",
    "\n"
   ],
   "metadata": {
    "collapsed": false
   }
  },
  {
   "cell_type": "markdown",
   "source": [
    "#find the cell lines that are in obs_df that are in gdsc selected\n",
    "cell_lines_both = list(set(obs_df.cell_line_id).intersection(set(gdsc_selcted['ARXSPAN_ID'])))\n",
    "cell_lines_both.__len__()"
   ],
   "metadata": {
    "collapsed": false
   }
  },
  {
   "cell_type": "code",
   "execution_count": null,
   "outputs": [],
   "source": [
    "#filter clin df\n",
    "clin_df_filtered = pd.DataFrame(clin_df.loc[:,'ERBB2'])\n",
    "print(clin_df_filtered.shape)\n",
    "clin_df_filtered.info()"
   ],
   "metadata": {
    "collapsed": false
   }
  },
  {
   "cell_type": "code",
   "execution_count": null,
   "outputs": [],
   "source": [
    "#for each unique drug in selected, add to the obs a col with the ic50_pulished using the drug as colname\n"
   ],
   "metadata": {
    "collapsed": false
   }
  },
  {
   "cell_type": "code",
   "execution_count": null,
   "outputs": [],
   "source": [
    "#set the index column to have the right name\n",
    "clin_df_filtered.index.name = 'cell_line_id'\n",
    "#rename col ERBB2 as ERBB2_CRISPR\n",
    "clin_df_filtered = clin_df_filtered.rename(columns={'ERBB2': \"ERBB2_CRISPR\"})\n",
    "# First, merge the DataFrames on ARXSPAN_ID and cell_line_id\n",
    "merged_df = pd.merge(obs_df, clin_df_filtered, on='cell_line_id', how='left')\n",
    "merged_df.head()"
   ],
   "metadata": {
    "collapsed": false
   }
  },
  {
   "cell_type": "code",
   "execution_count": null,
   "outputs": [],
   "source": [
    "#if no prcosseing required, join\n",
    "obs_df=obs_df.join(clin_df_filtered, on='cell_line_id', how='left')\n",
    "obs_df.head()"
   ],
   "metadata": {
    "collapsed": false
   }
  },
  {
   "cell_type": "code",
   "execution_count": null,
   "outputs": [],
   "source": [
    "\n",
    "#rename col ERBB2 as ERBB2_RNAi\n",
    "obs_df = obs_df.rename(columns={'ERBB2': \"ERBB2_RNAi\"})\n",
    "obs_df.head()"
   ],
   "metadata": {
    "collapsed": false
   }
  },
  {
   "cell_type": "code",
   "execution_count": null,
   "outputs": [],
   "source": [
    "\n",
    "#remove dupliactes of cell_line_id and drug name, by keeping the first appearence\n",
    "merged_df = merged_df.drop_duplicates(subset=['cell_line_id', 'DRUG_NAME'], keep='first')\n"
   ],
   "metadata": {
    "collapsed": false
   }
  },
  {
   "cell_type": "code",
   "execution_count": null,
   "outputs": [],
   "source": [],
   "metadata": {
    "collapsed": false
   }
  },
  {
   "cell_type": "code",
   "execution_count": null,
   "outputs": [],
   "source": [
    "\n",
    "# Pivot the merged DataFrame\n",
    "pivot_df = merged_df.pivot(index='cell_line_id', columns='DRUG_NAME', values='AUC_PUBLISHED')\n",
    "pivot_df=pd.DataFrame(pivot_df.loc[:,'AFATINIB'])\n",
    "pivot_df.head()"
   ],
   "metadata": {
    "collapsed": false
   }
  },
  {
   "cell_type": "code",
   "execution_count": null,
   "outputs": [],
   "source": [
    "#rename column 'AFATINIB_Z'\n",
    "pivot_df = pivot_df.rename(columns={'AFATINIB': \"AFATINIB_AUC\"})\n",
    "pivot_df.index.name = 'cell_line_id'"
   ],
   "metadata": {
    "collapsed": false
   }
  },
  {
   "cell_type": "code",
   "execution_count": null,
   "outputs": [],
   "source": [
    "#rename cols 1:end in obs: add '_ic50' to the end\n",
    "# Assuming obs_df is your DataFrame\n",
    "# Select columns from index 1 to the end\n",
    "columns_to_rename = obs_df.columns[1:]\n",
    "\n",
    "# Rename these columns by appending '_ic50'\n",
    "new_column_names = [col + '_ic50' for col in columns_to_rename]\n",
    "\n",
    "# Update the DataFrame with new column names\n",
    "obs_df.columns = [obs_df.columns[0]] + new_column_names"
   ],
   "metadata": {
    "collapsed": false
   }
  },
  {
   "cell_type": "code",
   "execution_count": null,
   "outputs": [],
   "source": [
    "temp_obs = obs_df.join(pivot_df, on='cell_line_id', how='left')\n",
    "obs_df = temp_obs.copy()"
   ],
   "metadata": {
    "collapsed": false
   }
  },
  {
   "cell_type": "code",
   "execution_count": null,
   "outputs": [],
   "source": [
    "#assign obs_df to adata\n",
    "adata.obs = obs_df"
   ],
   "metadata": {
    "collapsed": false
   }
  },
  {
   "cell_type": "code",
   "execution_count": null,
   "outputs": [],
   "source": [
    "save_path"
   ],
   "metadata": {
    "collapsed": false
   }
  },
  {
   "cell_type": "code",
   "execution_count": null,
   "outputs": [],
   "source": [
    "#save the anndata object\n"
   ],
   "metadata": {
    "collapsed": false
   }
  },
  {
   "cell_type": "markdown",
   "source": [
    "! create meta data df"
   ],
   "metadata": {
    "collapsed": false
   }
  },
  {
   "cell_type": "code",
   "execution_count": null,
   "outputs": [],
   "source": [
    "'''\n",
    "def bulk_2_h5ad(bulk_genexp,tcga_cancer ='brca',metadata_cols = [],samples_metadata_path = '',\\\n",
    "        genes_meta_path = '', save_name = ''):\n",
    "'''\n",
    "args = { 'bulk_genexp' : bulk_genexp,\n",
    "        'tcga_cancer' : 'brca',\n",
    "        'metadata_cols' : meta_data_cols,\n",
    "        'samples_metadata_path' : '',\n",
    "        'genes_meta_path' : '',\n",
    "        'save_name' : save_name\n",
    "\n",
    "}\n",
    "bulk_2_h5ad(**args)"
   ],
   "metadata": {
    "collapsed": false
   }
  },
  {
   "cell_type": "markdown",
   "source": [
    "! create var and X df"
   ],
   "metadata": {
    "collapsed": false
   }
  }
 ],
 "metadata": {
  "kernelspec": {
   "display_name": "Python 3",
   "language": "python",
   "name": "python3"
  },
  "language_info": {
   "codemirror_mode": {
    "name": "ipython",
    "version": 2
   },
   "file_extension": ".py",
   "mimetype": "text/x-python",
   "name": "python",
   "nbconvert_exporter": "python",
   "pygments_lexer": "ipython2",
   "version": "2.7.6"
  }
 },
 "nbformat": 4,
 "nbformat_minor": 0
}<|MERGE_RESOLUTION|>--- conflicted
+++ resolved
@@ -34,11 +34,7 @@
   },
   {
    "cell_type": "code",
-<<<<<<< HEAD
-   "execution_count": 1,
-=======
-   "execution_count": null,
->>>>>>> b7ed1cbe
+   "execution_count": null,
    "outputs": [],
    "source": [
     "# import\n",
@@ -51,29 +47,15 @@
    "metadata": {
     "collapsed": false,
     "ExecuteTime": {
-     "end_time": "2023-12-07T09:55:09.767778007Z",
-     "start_time": "2023-12-07T09:55:08.386279893Z"
-    }
-   }
-  },
-  {
-   "cell_type": "code",
-<<<<<<< HEAD
-   "execution_count": 2,
-   "outputs": [
-    {
-     "data": {
-      "text/plain": "PosixPath('~/lab/trans_stamp')"
-     },
-     "execution_count": 2,
-     "metadata": {},
-     "output_type": "execute_result"
-    }
-   ],
-=======
-   "execution_count": null,
-   "outputs": [],
->>>>>>> b7ed1cbe
+     "end_time": "2023-12-05T12:57:34.185462118Z",
+     "start_time": "2023-12-05T12:57:32.862017493Z"
+    }
+   }
+  },
+  {
+   "cell_type": "code",
+   "execution_count": null,
+   "outputs": [],
    "source": [
     "# globals\n",
     "base_dir = short_utils.get_base_dir()\n",
@@ -82,8 +64,8 @@
    "metadata": {
     "collapsed": false,
     "ExecuteTime": {
-     "end_time": "2023-12-07T09:55:09.768674576Z",
-     "start_time": "2023-12-07T09:55:09.762909004Z"
+     "end_time": "2023-12-05T12:57:34.201732257Z",
+     "start_time": "2023-12-05T12:57:34.194694443Z"
     }
    }
   },
@@ -118,11 +100,7 @@
   },
   {
    "cell_type": "code",
-<<<<<<< HEAD
-   "execution_count": 3,
-=======
-   "execution_count": null,
->>>>>>> b7ed1cbe
+   "execution_count": null,
    "outputs": [],
    "source": [
     "def preview_file(bulk_genexp, num_rows = 3):\n",
@@ -137,18 +115,14 @@
    "metadata": {
     "collapsed": false,
     "ExecuteTime": {
-     "end_time": "2023-12-07T09:55:15.021320099Z",
-     "start_time": "2023-12-07T09:55:15.015185847Z"
-    }
-   }
-  },
-  {
-   "cell_type": "code",
-<<<<<<< HEAD
-   "execution_count": 4,
-=======
-   "execution_count": null,
->>>>>>> b7ed1cbe
+     "end_time": "2023-12-05T12:57:34.257491009Z",
+     "start_time": "2023-12-05T12:57:34.253821819Z"
+    }
+   }
+  },
+  {
+   "cell_type": "code",
+   "execution_count": null,
    "outputs": [],
    "source": [
     "def get_obs(bulk_genexp,meta_cols):\n",
@@ -164,18 +138,14 @@
    "metadata": {
     "collapsed": false,
     "ExecuteTime": {
-     "end_time": "2023-12-07T09:55:16.189353779Z",
-     "start_time": "2023-12-07T09:55:16.176146031Z"
-    }
-   }
-  },
-  {
-   "cell_type": "code",
-<<<<<<< HEAD
-   "execution_count": 5,
-=======
-   "execution_count": null,
->>>>>>> b7ed1cbe
+     "end_time": "2023-12-05T12:57:34.257560177Z",
+     "start_time": "2023-12-05T12:57:34.253931354Z"
+    }
+   }
+  },
+  {
+   "cell_type": "code",
+   "execution_count": null,
    "outputs": [],
    "source": [
     "def add_cell_type(metadata_df,tcga_cancer):\n",
@@ -191,18 +161,14 @@
    "metadata": {
     "collapsed": false,
     "ExecuteTime": {
-     "end_time": "2023-12-07T09:55:17.316157586Z",
-     "start_time": "2023-12-07T09:55:17.300209643Z"
-    }
-   }
-  },
-  {
-   "cell_type": "code",
-<<<<<<< HEAD
-   "execution_count": 6,
-=======
-   "execution_count": null,
->>>>>>> b7ed1cbe
+     "end_time": "2023-12-05T12:57:34.257612709Z",
+     "start_time": "2023-12-05T12:57:34.254019255Z"
+    }
+   }
+  },
+  {
+   "cell_type": "code",
+   "execution_count": null,
    "outputs": [],
    "source": [
     "def add_metadata(file_path, metadata_df):\n",
@@ -217,18 +183,14 @@
    "metadata": {
     "collapsed": false,
     "ExecuteTime": {
-     "end_time": "2023-12-07T09:55:18.177029235Z",
-     "start_time": "2023-12-07T09:55:18.165530630Z"
-    }
-   }
-  },
-  {
-   "cell_type": "code",
-<<<<<<< HEAD
-   "execution_count": 8,
-=======
-   "execution_count": null,
->>>>>>> b7ed1cbe
+     "end_time": "2023-12-05T12:57:34.301958191Z",
+     "start_time": "2023-12-05T12:57:34.254102440Z"
+    }
+   }
+  },
+  {
+   "cell_type": "code",
+   "execution_count": null,
    "outputs": [],
    "source": [
     "def get_var(genexp,gene_cols,hgnc_col):\n",
@@ -254,8 +216,8 @@
    "metadata": {
     "collapsed": false,
     "ExecuteTime": {
-     "end_time": "2023-12-07T09:55:21.060327650Z",
-     "start_time": "2023-12-07T09:55:21.051063588Z"
+     "end_time": "2023-12-05T13:01:11.025728671Z",
+     "start_time": "2023-12-05T13:01:10.985020918Z"
     }
    }
   },
@@ -271,11 +233,7 @@
   },
   {
    "cell_type": "code",
-<<<<<<< HEAD
-   "execution_count": 9,
-=======
-   "execution_count": null,
->>>>>>> b7ed1cbe
+   "execution_count": null,
    "outputs": [],
    "source": [
     "def create_anndata(counts_df, var_df,obs_df):\n",
@@ -290,8 +248,8 @@
    "metadata": {
     "collapsed": false,
     "ExecuteTime": {
-     "end_time": "2023-12-07T09:55:23.653804416Z",
-     "start_time": "2023-12-07T09:55:23.645991655Z"
+     "end_time": "2023-12-05T12:57:34.302467131Z",
+     "start_time": "2023-12-05T12:57:34.301890719Z"
     }
    }
   },
@@ -351,22 +309,8 @@
   },
   {
    "cell_type": "code",
-<<<<<<< HEAD
-   "execution_count": 10,
-   "outputs": [
-    {
-     "data": {
-      "text/plain": "PosixPath('~/lab/trans_stamp/training_data/cell_lines/cell_line_states/hypoxia_acidosis_PMID_19057672/E-GEOD-9649-A-AFFY-44-normalized-expressions.tsv')"
-     },
-     "execution_count": 10,
-     "metadata": {},
-     "output_type": "execute_result"
-    }
-   ],
-=======
-   "execution_count": null,
-   "outputs": [],
->>>>>>> b7ed1cbe
+   "execution_count": null,
+   "outputs": [],
    "source": [
     "#set path to file\n",
     "data_path = Path(base_dir / 'training_data/tcga/genexp_data/Xena_pan_can_hi_seq')\n",
@@ -375,8 +319,8 @@
    "metadata": {
     "collapsed": false,
     "ExecuteTime": {
-     "end_time": "2023-12-07T09:55:27.277598782Z",
-     "start_time": "2023-12-07T09:55:27.262135062Z"
+     "end_time": "2023-12-05T12:57:34.304849671Z",
+     "start_time": "2023-12-05T12:57:34.302226442Z"
     }
    }
   },
